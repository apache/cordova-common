/**
    Licensed to the Apache Software Foundation (ASF) under one
    or more contributor license agreements.  See the NOTICE file
    distributed with this work for additional information
    regarding copyright ownership.  The ASF licenses this file
    to you under the Apache License, Version 2.0 (the
    "License"); you may not use this file except in compliance
    with the License.  You may obtain a copy of the License at

    http://www.apache.org/licenses/LICENSE-2.0

    Unless required by applicable law or agreed to in writing,
    software distributed under the License is distributed on an
    "AS IS" BASIS, WITHOUT WARRANTIES OR CONDITIONS OF ANY
    KIND, either express or implied.  See the License for the
    specific language governing permissions and limitations
    under the License.
*/

/* jshint laxcomma: true, multistr: true */

var path = require('path')
  , xml_helpers = require('../../src/util/xml-helpers')
  , et = require('elementtree')

  , title = et.XML('<title>HELLO</title>')
  , usesNetworkOne = et.XML('<uses-permission ' +
            'android:name="PACKAGE_NAME.permission.C2D_MESSAGE"/>')
  , usesNetworkTwo = et.XML('<uses-permission android:name=\
            "PACKAGE_NAME.permission.C2D_MESSAGE" />')
  , usesReceive = et.XML('<uses-permission android:name=\
            "com.google.android.c2dm.permission.RECEIVE"/>')
  , helloTagOne = et.XML('<h1>HELLO</h1>')
  , goodbyeTag = et.XML('<h1>GOODBYE</h1>')
  , helloTagTwo = et.XML('<h1>  HELLO  </h1>');

var TEST_XML = '<?xml version="1.0" encoding="UTF-8"?>\n' +
    '<widget xmlns     = "http://www.w3.org/ns/widgets"\n' +
    '        xmlns:cdv = "http://cordova.apache.org/ns/1.0"\n' +
    '        id        = "io.cordova.hellocordova"\n' +
    '        version   = "0.0.1">\n' +
    '    <name>Hello Cordova</name>\n' +
    '    <description>\n' +
    '        A sample Apache Cordova application that responds to the deviceready event.\n' +
    '    </description>\n' +
    '    <author href="http://cordova.io" email="dev@cordova.apache.org">\n' +
    '        Apache Cordova Team\n' +
    '    </author>\n' +
    '    <content src="index.html" />\n' +
    '    <access origin="*" />\n' +
    '    <preference name="fullscreen" value="true" />\n' +
    '    <preference name="webviewbounce" value="true" />\n' +
    '</widget>\n';

describe('xml-helpers', function(){
    describe('parseElementtreeSync', function() {
        it('should parse xml with a byte order mark', function() {
            var xml_path = path.join(__dirname, '../fixtures/projects/windows/bom_test.xml');
            expect(function() {
                xml_helpers.parseElementtreeSync(xml_path);
            }).not.toThrow();
        });
    });
    describe('equalNodes', function() {
        it('should return false for different tags', function(){
            expect(xml_helpers.equalNodes(usesNetworkOne, title)).toBe(false);
        });

        it('should return true for identical tags', function(){
            expect(xml_helpers.equalNodes(usesNetworkOne, usesNetworkTwo)).toBe(true);
        });

        it('should return false for different attributes', function(){
            expect(xml_helpers.equalNodes(usesNetworkOne, usesReceive)).toBe(false);
        });

        it('should distinguish between text', function(){
            expect(xml_helpers.equalNodes(helloTagOne, goodbyeTag)).toBe(false);
        });

        it('should ignore whitespace in text', function(){
            expect(xml_helpers.equalNodes(helloTagOne, helloTagTwo)).toBe(true);
        });

        describe('should compare children', function(){
            it('by child quantity', function(){
                var one = et.XML('<i><b>o</b></i>'),
                    two = et.XML('<i><b>o</b><u></u></i>');

                expect(xml_helpers.equalNodes(one, two)).toBe(false);
            });

            it('by child equality', function(){
                var one = et.XML('<i><b>o</b></i>'),
                    two = et.XML('<i><u></u></i>'),
                    uno = et.XML('<i>\n<b>o</b>\n</i>');

                expect(xml_helpers.equalNodes(one, uno)).toBe(true);
                expect(xml_helpers.equalNodes(one, two)).toBe(false);
            });
        });
    });
    describe('pruneXML', function() {
        var config_xml;

        beforeEach(function() {
            config_xml = xml_helpers.parseElementtreeSync(path.join(__dirname, '../fixtures/projects/android/res/xml/config.xml'));
        });

        it('should remove any children that match the specified selector', function() {
            var children = config_xml.findall('plugins/plugin');
            xml_helpers.pruneXML(config_xml, children, 'plugins');
            expect(config_xml.find('plugins').getchildren().length).toEqual(0);
        });
        it('should do nothing if the children cannot be found', function() {
            var children = [title];
            xml_helpers.pruneXML(config_xml, children, 'plugins');
            expect(config_xml.find('plugins').getchildren().length).toEqual(17);
        });
        it('should be able to handle absolute selectors', function() {
            var children = config_xml.findall('plugins/plugin');
            xml_helpers.pruneXML(config_xml, children, '/cordova/plugins');
            expect(config_xml.find('plugins').getchildren().length).toEqual(0);
        });
        it('should be able to handle absolute selectors with wildcards', function() {
            var children = config_xml.findall('plugins/plugin');
            xml_helpers.pruneXML(config_xml, children, '/*/plugins');
            expect(config_xml.find('plugins').getchildren().length).toEqual(0);
        });
    });

    describe('graftXML', function() {
        var config_xml, plugin_xml;

        beforeEach(function() {
            config_xml = xml_helpers.parseElementtreeSync(path.join(__dirname, '../fixtures/projects/android/res/xml/config.xml'));
            plugin_xml = xml_helpers.parseElementtreeSync(path.join(__dirname, '../fixtures/plugins/ChildBrowser/plugin.xml'));
        });

        it('should add children to the specified selector', function() {
            var children = plugin_xml.find('config-file').getchildren();
            xml_helpers.graftXML(config_xml, children, 'plugins');
            expect(config_xml.find('plugins').getchildren().length).toEqual(19);
        });
        it('should be able to handle absolute selectors', function() {
            var children = plugin_xml.find('config-file').getchildren();
            xml_helpers.graftXML(config_xml, children, '/cordova');
            expect(config_xml.findall('access').length).toEqual(3);
        });
        it('should be able to handle absolute selectors with wildcards', function() {
            var children = plugin_xml.find('config-file').getchildren();
            xml_helpers.graftXML(config_xml, children, '/*');
            expect(config_xml.findall('access').length).toEqual(3);
        });
    });

    describe('mergeXml', function () {
        var dstXml;
        beforeEach(function() {
            dstXml = et.XML(TEST_XML);
        });
        it('should merge attributes and text of the root element without clobbering', function () {
            var testXml = et.XML('<widget foo="bar" id="NOTANID">TEXT</widget>');
            xml_helpers.mergeXml(testXml, dstXml);
            expect(dstXml.attrib.foo).toEqual('bar');
            expect(dstXml.attrib.id).not.toEqual('NOTANID');
            expect(dstXml.text).not.toEqual('TEXT');
        });

        it('should merge attributes and text of the root element with clobbering', function () {
            var testXml = et.XML('<widget foo="bar" id="NOTANID">TEXT</widget>');
            xml_helpers.mergeXml(testXml, dstXml, 'foo', true);
            expect(dstXml.attrib.foo).toEqual('bar');
            expect(dstXml.attrib.id).toEqual('NOTANID');
            expect(dstXml.text).toEqual('TEXT');
        });

        it('should not merge platform tags with the wrong platform', function () {
            var testXml = et.XML('<widget><platform name="bar"><testElement testAttrib="value">testTEXT</testElement></platform></widget>'),
                origCfg = et.tostring(dstXml);

            xml_helpers.mergeXml(testXml, dstXml, 'foo', true);
            expect(et.tostring(dstXml)).toEqual(origCfg);
        });

        it('should merge platform tags with the correct platform', function () {
            var testXml = et.XML('<widget><platform name="bar"><testElement testAttrib="value">testTEXT</testElement></platform></widget>'),
                origCfg = et.tostring(dstXml);

            xml_helpers.mergeXml(testXml, dstXml, 'bar', true);
            expect(et.tostring(dstXml)).not.toEqual(origCfg);
            var testElement = dstXml.find('testElement');
            expect(testElement).toBeDefined();
            expect(testElement.attrib.testAttrib).toEqual('value');
            expect(testElement.text).toEqual('testTEXT');
        });

        it('should merge singelton children without clobber', function () {
            var testXml = et.XML('<widget><author testAttrib="value" href="http://www.nowhere.com">SUPER_AUTHOR</author></widget>');

            xml_helpers.mergeXml(testXml, dstXml);
            var testElements = dstXml.findall('author');
            expect(testElements).toBeDefined();
            expect(testElements.length).toEqual(1);
            expect(testElements[0].attrib.testAttrib).toEqual('value');
            expect(testElements[0].attrib.href).toEqual('http://cordova.io');
            expect(testElements[0].attrib.email).toEqual('dev@cordova.apache.org');
            expect(testElements[0].text).toContain('Apache Cordova Team');
        });

        it('should clobber singelton children with clobber', function () {
            var testXml = et.XML('<widget><author testAttrib="value" href="http://www.nowhere.com">SUPER_AUTHOR</author></widget>');

            xml_helpers.mergeXml(testXml, dstXml, '', true);
            var testElements = dstXml.findall('author');
            expect(testElements).toBeDefined();
            expect(testElements.length).toEqual(1);
            expect(testElements[0].attrib.testAttrib).toEqual('value');
            expect(testElements[0].attrib.href).toEqual('http://www.nowhere.com');
            expect(testElements[0].attrib.email).toEqual('dev@cordova.apache.org');
            expect(testElements[0].text).toEqual('SUPER_AUTHOR');
        });

        it('should append non singelton children', function () {
            var testXml = et.XML('<widget><preference num="1"/> <preference num="2"/></widget>');

            xml_helpers.mergeXml(testXml, dstXml, '', true);
            var testElements = dstXml.findall('preference');
            expect(testElements.length).toEqual(4);
        });

        it('should handle namespaced elements', function () {
            var testXml = et.XML('<widget><foo:bar testAttrib="value">testText</foo:bar></widget>');

            xml_helpers.mergeXml(testXml, dstXml, 'foo', true);
            var testElement = dstXml.find('foo:bar');
            expect(testElement).toBeDefined();
            expect(testElement.attrib.testAttrib).toEqual('value');
            expect(testElement.text).toEqual('testText');
        });

        it('should not append duplicate non singelton children', function () {
            var testXml = et.XML('<widget><preference name="fullscreen" value="true"/></widget>');

            xml_helpers.mergeXml(testXml, dstXml, '', true);
            var testElements = dstXml.findall('preference');
            expect(testElements.length).toEqual(2);
        });

        it('should not skip partial duplicate non singelton children', function () {
            //remove access tags from dstXML
            var testElements = dstXml.findall('access');
            for(var i = 0; i < testElements.length; i++) {
                dstXml.remove(testElements[i]);
            }
            testElements = dstXml.findall('access');
            expect(testElements.length).toEqual(0);
            //add an external whitelist access tag
            var testXml = et.XML('<widget><access origin="*" launch-external="yes"/></widget>');
            xml_helpers.mergeXml(testXml, dstXml, '', true);
            testElements = dstXml.findall('access');
            expect(testElements.length).toEqual(1);
            //add an internal whitelist access tag
            testXml = et.XML('<widget><access origin="*"/></widget>');
            xml_helpers.mergeXml(testXml, dstXml, '', true);
            testElements = dstXml.findall('access');
            expect(testElements.length).toEqual(2);

        });
        
<<<<<<< HEAD
        it('should remove duplicate preferences (by name attribute value)', function () {
=======
        it('should merge preferences, with platform preferences written last', function () {
>>>>>>> 4c2c3e68
            var testXml = et.XML(
                '<?xml version="1.0" encoding="UTF-8"?>\n' +
                '<widget xmlns     = "http://www.w3.org/ns/widgets"\n' +
                '        xmlns:cdv = "http://cordova.apache.org/ns/1.0"\n' +
                '        id        = "io.cordova.hellocordova"\n' +
                '        version   = "0.0.1">\n' +
                '    <preference name="Orientation" value="default" />\n' +
<<<<<<< HEAD
                '    <preference name="Orientation" value="portrait" />\n' +
                '    <preference name="Orientation" value="landscape" />\n' +
                '    <platform name="ios">\n' +
                '        <preference name="Orientation" value="all" />\n' +
                '        <preference name="Orientation" value="portrait" />\n' +
=======
                '    <platform name="ios">\n' +
                '        <preference name="Orientation" value="all" />\n' +
>>>>>>> 4c2c3e68
                '    </platform>\n' +
                '</widget>\n'
            );
            xml_helpers.mergeXml(testXml, dstXml, 'ios');
            var testElements = dstXml.findall('preference[@name="Orientation"]');
<<<<<<< HEAD
            expect(testElements.length).toEqual(1);
        });
                
=======
            expect(testElements.length).toEqual(2);
            expect(testElements[0].attrib.value).toEqual('default');
            expect(testElements[1].attrib.value).toEqual('all');
        });
        
>>>>>>> 4c2c3e68
    });
});<|MERGE_RESOLUTION|>--- conflicted
+++ resolved
@@ -268,11 +268,7 @@
 
         });
         
-<<<<<<< HEAD
         it('should remove duplicate preferences (by name attribute value)', function () {
-=======
-        it('should merge preferences, with platform preferences written last', function () {
->>>>>>> 4c2c3e68
             var testXml = et.XML(
                 '<?xml version="1.0" encoding="UTF-8"?>\n' +
                 '<widget xmlns     = "http://www.w3.org/ns/widgets"\n' +
@@ -280,31 +276,37 @@
                 '        id        = "io.cordova.hellocordova"\n' +
                 '        version   = "0.0.1">\n' +
                 '    <preference name="Orientation" value="default" />\n' +
-<<<<<<< HEAD
                 '    <preference name="Orientation" value="portrait" />\n' +
                 '    <preference name="Orientation" value="landscape" />\n' +
                 '    <platform name="ios">\n' +
                 '        <preference name="Orientation" value="all" />\n' +
                 '        <preference name="Orientation" value="portrait" />\n' +
-=======
-                '    <platform name="ios">\n' +
-                '        <preference name="Orientation" value="all" />\n' +
->>>>>>> 4c2c3e68
                 '    </platform>\n' +
                 '</widget>\n'
             );
             xml_helpers.mergeXml(testXml, dstXml, 'ios');
             var testElements = dstXml.findall('preference[@name="Orientation"]');
-<<<<<<< HEAD
             expect(testElements.length).toEqual(1);
         });
                 
-=======
+        it('should merge preferences, with platform preferences written last', function () {
+            var testXml = et.XML(
+                '<?xml version="1.0" encoding="UTF-8"?>\n' +
+                '<widget xmlns     = "http://www.w3.org/ns/widgets"\n' +
+                '        xmlns:cdv = "http://cordova.apache.org/ns/1.0"\n' +
+                '        id        = "io.cordova.hellocordova"\n' +
+                '        version   = "0.0.1">\n' +
+                '    <preference name="Orientation" value="default" />\n' +
+                '    <platform name="ios">\n' +
+                '        <preference name="Orientation" value="all" />\n' +
+                '    </platform>\n' +
+                '</widget>\n'
+            );
+            xml_helpers.mergeXml(testXml, dstXml, 'ios');
+            var testElements = dstXml.findall('preference[@name="Orientation"]');
             expect(testElements.length).toEqual(2);
             expect(testElements[0].attrib.value).toEqual('default');
             expect(testElements[1].attrib.value).toEqual('all');
         });
-        
->>>>>>> 4c2c3e68
     });
 });