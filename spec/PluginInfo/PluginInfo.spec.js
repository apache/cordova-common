/**
    Licensed to the Apache Software Foundation (ASF) under one
    or more contributor license agreements.  See the NOTICE file
    distributed with this work for additional information
    regarding copyright ownership.  The ASF licenses this file
    to you under the Apache License, Version 2.0 (the
    "License"); you may not use this file except in compliance
    with the License.  You may obtain a copy of the License at

    http://www.apache.org/licenses/LICENSE-2.0

    Unless required by applicable law or agreed to in writing,
    software distributed under the License is distributed on an
    "AS IS" BASIS, WITHOUT WARRANTIES OR CONDITIONS OF ANY
    KIND, either express or implied.  See the License for the
    specific language governing permissions and limitations
    under the License.
*/

const PluginInfo = require('../../src/PluginInfo/PluginInfo');
const path = require('path');
const pluginsDir = path.join(__dirname, '../fixtures/plugins');
const pluginPassthrough = new PluginInfo(path.join(pluginsDir, 'org.test.xmlpassthrough'));

describe('PluginInfo', function () {
    it('Test 001 : should read a plugin.xml file', function () {
        let p;
        expect(function () {
            p = new PluginInfo(path.join(pluginsDir, 'ChildBrowser'));
        }).not.toThrow();

        expect(p).toBeDefined();
        expect(p.name).toEqual('Child Browser');

        expect(p.getInfo('android').length).toBe(2);
        expect(p.getAssets('android').length).toBe(2);
        expect(p.getConfigFiles('android').length).toBe(4);
        expect(p.getSourceFiles('android').length).toBe(1);
        expect(p.getPreferences('android')).toEqual({});
        expect(p.getDependencies('android')).toEqual([]);
        expect(p.getHeaderFiles('android')).toEqual([]);
        expect(p.getLibFiles('android')).toEqual([]);
        expect(p.getFrameworks('android')).toEqual([]);
        expect(p.getResourceFiles('android')).toEqual([]);
    });

    it('Test 002 : should throw when there is no plugin.xml file', function () {
        expect(() => new PluginInfo('/non/existent/dir')).toThrow();
    });

    describe('Framework', () => {
        it('Test 003: replace framework src', function () {
            const p = new PluginInfo(path.join(pluginsDir, 'org.test.src'));
            const result = p.getFrameworks('android', { cli_variables: { FCM_VERSION: '9.0.0' } });
            expect(result[2].src).toBe('com.google.firebase:firebase-messaging:9.0.0');
        });

        it('Test 004: framework src uses default variable', function () {
            const p = new PluginInfo(path.join(pluginsDir, 'org.test.src'));
            const result = p.getFrameworks('android', {});
            expect(result[2].src).toBe('com.google.firebase:firebase-messaging:11.0.1');
        });

        it('Test 006: framework supports xml passthrough', function () {
            const frameworks = pluginPassthrough.getFrameworks('android', {});
            expect(frameworks.length).toBe(1);
            expect(frameworks[0].anattrib).toBe('value');
        });
    });

    describe('Podspec', () => {
        it('Test 005: read podspec', function () {
            const p = new PluginInfo(path.join(pluginsDir, 'org.test.plugins.withcocoapods'));
            const result = p.getPodSpecs('ios');
            expect(result.length).toBe(1);
            const podSpec = result[0];
            expect(Object.keys(podSpec.declarations).length).toBe(2);
            expect(Object.keys(podSpec.sources).length).toBe(1);
            expect(Object.keys(podSpec.libraries).length).toBe(4);
            expect(podSpec.declarations['use-frameworks']).toBe('true');
            expect(podSpec.sources['https://github.com/CocoaPods/Specs.git'].source).toBe('https://github.com/CocoaPods/Specs.git');
            expect(podSpec.libraries.AFNetworking.spec).toBe('~> 3.2');
            expect(podSpec.libraries.Eureka['swift-version']).toBe('4.1');
        });
    });

    // describe('Preference', () => {
    //     // XML passthrough for preferences is not supported because multiple preferences will override each other.
    //     // https://github.com/apache/cordova-common/issues/182
    //     // it('Test 007: Preference supports xml passthrough', function () {
    //     //     const preferences = pluginPassthrough.getPreferences('android');
    //     //     console.log(preferences);
    //     //     expect(preferences.passthroughpref.anattrib).toBe('value');
    //     // });
    // });

    describe('Asset', () => {
        it('Test 008: Asset supports xml passthrough', function () {
            const assets = pluginPassthrough.getAssets('android');
            expect(assets.length).toBe(1);
            expect(assets[0].anattrib).toBe('value');
        });
    });

    describe('Dependency', () => {
        it('Test 009: Dependency supports xml passthrough', function () {
            const dependencies = pluginPassthrough.getDependencies('android');
            expect(dependencies.length).toBe(1);
            expect(dependencies[0].anattrib).toBe('value');
        });
    });

    describe('Config File', () => {
        it('Test 010: config-file supports xml passthrough', function () {
            const configFiles = pluginPassthrough.getConfigFiles('android');
            expect(configFiles.length).toBe(1);
            expect(configFiles[0].anattrib).toBe('value');
        });
    });

    describe('Edit Config', () => {
        it('Test 011: edit-config supports xml passthrough', function () {
            const editConfigs = pluginPassthrough.getEditConfigs('android');
            expect(editConfigs.length).toBe(1);
            expect(editConfigs[0].anattrib).toBe('value');
        });
    });

    describe('Source File', () => {
        it('Test 012: source-file supports xml passthrough', function () {
            const sourceFiles = pluginPassthrough.getSourceFiles('android');
            expect(sourceFiles.length).toBe(1);
            expect(sourceFiles[0].anattrib).toBe('value');
        });
    });

    describe('Header File', () => {
        it('Test 013: header-file supports xml passthrough', function () {
            const headerFiles = pluginPassthrough.getHeaderFiles('android');
            expect(headerFiles.length).toBe(1);
            expect(headerFiles[0].anattrib).toBe('value');
        });
    });

    describe('Resource File', () => {
        it('Test 014: resource-file supports xml passthrough', function () {
            const resourceFiles = pluginPassthrough.getResourceFiles('android');
            expect(resourceFiles.length).toBe(1);
            expect(resourceFiles[0].anattrib).toBe('value');
        });
    });

    describe('Lib File', () => {
        it('Test 015: lib-file supports xml passthrough', function () {
            const libFiles = pluginPassthrough.getLibFiles('android');
            expect(libFiles.length).toBe(1);
            expect(libFiles[0].anattrib).toBe('value');
        });
    });

    describe('Hook', () => {
        it('Test 016: hook supports xml passthrough', function () {
            const hooks = pluginPassthrough.getHookScripts('hi', 'android');
            expect(hooks.length).toBe(1);
            expect(hooks[0].attrib.anattrib).toBe('value');
        });
    });

    describe('JS Module', () => {
        it('Test 017: js-modules supports xml passthrough', function () {
            const modules = pluginPassthrough.getJsModules('android');
            expect(modules.length).toBe(1);
            expect(modules[0].anattrib).toBe('value');
        });
    });

    describe('Engine', () => {
        it('Test 018: engine supports xml passthrough', function () {
            const engines = pluginPassthrough.getEngines('android');
            expect(engines.length).toBe(1);
            expect(engines[0].anattrib).toBe('value');
        });
    });

<<<<<<< HEAD
    it('Test 005: read podspec', function () {
        const p = new PluginInfo(path.join(pluginsDir, 'org.test.plugins.withcocoapods'));
        const result = p.getPodSpecs('ios');
        expect(result.length).toBe(1);
        const podSpec = result[0];
        expect(Object.keys(podSpec.declarations).length).toBe(2);
        expect(Object.keys(podSpec.sources).length).toBe(1);
        expect(Object.keys(podSpec.libraries).length).toBe(4);
        expect(Object.keys(podSpec.plugins).length).toBe(2);
        expect(podSpec.declarations['use-frameworks']).toBe('true');
        expect(podSpec.sources['https://github.com/CocoaPods/Specs.git'].source).toBe('https://github.com/CocoaPods/Specs.git');
        expect(podSpec.libraries.AFNetworking.spec).toBe('~> 3.2');
        expect(podSpec.libraries.Eureka['swift-version']).toBe('4.1');
        expect(podSpec.plugins['my-other-plugin'].name).toBe('my-other-plugin');
        expect(podSpec.plugins['cocoapods-art'].options).toBe(":sources => [ 'my.source.url' ]");
=======
    describe('Platform', () => {
        it('Test 019: platform supports xml passthrough', function () {
            const platforms = pluginPassthrough.getPlatforms();
            expect(platforms.length).toBe(1);
            expect(platforms[0].anattrib).toBe('value');
        });
>>>>>>> cc78c819
    });
});<|MERGE_RESOLUTION|>--- conflicted
+++ resolved
@@ -182,7 +182,6 @@
         });
     });
 
-<<<<<<< HEAD
     it('Test 005: read podspec', function () {
         const p = new PluginInfo(path.join(pluginsDir, 'org.test.plugins.withcocoapods'));
         const result = p.getPodSpecs('ios');
@@ -198,13 +197,13 @@
         expect(podSpec.libraries.Eureka['swift-version']).toBe('4.1');
         expect(podSpec.plugins['my-other-plugin'].name).toBe('my-other-plugin');
         expect(podSpec.plugins['cocoapods-art'].options).toBe(":sources => [ 'my.source.url' ]");
-=======
+    });
+    
     describe('Platform', () => {
         it('Test 019: platform supports xml passthrough', function () {
             const platforms = pluginPassthrough.getPlatforms();
             expect(platforms.length).toBe(1);
             expect(platforms[0].anattrib).toBe('value');
         });
->>>>>>> cc78c819
     });
 });