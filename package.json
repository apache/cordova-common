--- conflicted
+++ resolved
@@ -20,12 +20,7 @@
     "test": "npm run eslint && npm run test:unit",
     "test:unit": "jasmine \"spec/**/*.spec.js\"",
     "eslint": "eslint src spec",
-<<<<<<< HEAD
-    "cover": "istanbul cover --root src --print detail jasmine \"spec/**/*.spec.js\""
-=======
-    "jasmine": "jasmine JASMINE_CONFIG_PATH=spec/support/jasmine.json",
-    "cover": "nyc npm run jasmine"
->>>>>>> c76fc60c
+    "test:coverage": "nyc npm run test:unit"
   },
   "dependencies": {
     "ansi": "^0.3.1",
@@ -49,12 +44,7 @@
     "eslint-plugin-node": "^8.0.0",
     "eslint-plugin-promise": "^4.0.0",
     "eslint-plugin-standard": "^4.0.0",
-<<<<<<< HEAD
-    "istanbul": "^0.4.5",
     "jasmine": "^3.5.0",
-=======
-    "jasmine": "^3.4.0",
->>>>>>> c76fc60c
     "jasmine-spec-reporter": "^4.2.1",
     "nyc": "^14.1.1",
     "rewire": "^4.0.1"
